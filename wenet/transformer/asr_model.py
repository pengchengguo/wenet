--- conflicted
+++ resolved
@@ -24,15 +24,25 @@
 from wenet.transformer.decoder import TransformerDecoder
 from wenet.transformer.encoder import TransformerEncoder
 from wenet.transformer.label_smoothing_loss import LabelSmoothingLoss
-from wenet.utils.common import (IGNORE_ID, add_sos_eos, log_add,
-                                remove_duplicates_and_blank, th_accuracy,
-                                reverse_pad_list)
-from wenet.utils.mask import (make_pad_mask, mask_finished_preds,
-                              mask_finished_scores, subsequent_mask)
+from wenet.utils.common import (
+    IGNORE_ID,
+    add_sos_eos,
+    log_add,
+    remove_duplicates_and_blank,
+    th_accuracy,
+    reverse_pad_list,
+)
+from wenet.utils.mask import (
+    make_pad_mask,
+    mask_finished_preds,
+    mask_finished_scores,
+    subsequent_mask,
+)
 
 
 class ASRModel(torch.nn.Module):
     """CTC-attention hybrid Encoder-Decoder model"""
+
     def __init__(
         self,
         vocab_size: int,
@@ -72,12 +82,7 @@
         speech_lengths: torch.Tensor,
         text: torch.Tensor,
         text_lengths: torch.Tensor,
-<<<<<<< HEAD
-    ) -> Tuple[Optional[torch.Tensor], Optional[torch.Tensor],
-               Optional[torch.Tensor], Optional[float]]:
-=======
     ) -> Dict[str, Optional[torch.Tensor]]:
->>>>>>> fca1d764
         """Frontend + Encoder + Decoder + Calc loss
 
         Args:
@@ -88,25 +93,28 @@
         """
         assert text_lengths.dim() == 1, text_lengths.shape
         # Check that batch_size is unified
-        assert (speech.shape[0] == speech_lengths.shape[0] == text.shape[0] ==
-                text_lengths.shape[0]), (speech.shape, speech_lengths.shape,
-                                         text.shape, text_lengths.shape)
+        assert (
+            speech.shape[0]
+            == speech_lengths.shape[0]
+            == text.shape[0]
+            == text_lengths.shape[0]
+        ), (speech.shape, speech_lengths.shape, text.shape, text_lengths.shape)
         # 1. Encoder
         encoder_out, encoder_mask = self.encoder(speech, speech_lengths)
         encoder_out_lens = encoder_mask.squeeze(1).sum(1)
 
         # 2a. Attention-decoder branch
         if self.ctc_weight != 1.0:
-            loss_att, acc_att = self._calc_att_loss(encoder_out, encoder_mask,
-                                                    text, text_lengths)
+            loss_att, acc_att = self._calc_att_loss(
+                encoder_out, encoder_mask, text, text_lengths
+            )
         else:
             loss_att = None
             acc_att = None
 
         # 2b. CTC branch
         if self.ctc_weight != 0.0:
-            loss_ctc = self.ctc(encoder_out, encoder_out_lens, text,
-                                text_lengths)
+            loss_ctc = self.ctc(encoder_out, encoder_out_lens, text, text_lengths)
         else:
             loss_ctc = None
 
@@ -115,14 +123,8 @@
         elif loss_att is None:
             loss = loss_ctc
         else:
-<<<<<<< HEAD
             loss = self.ctc_weight * loss_ctc + (1 - self.ctc_weight) * loss_att
-        return loss, loss_att, loss_ctc, acc_att
-=======
-            loss = self.ctc_weight * loss_ctc + (1 -
-                                                 self.ctc_weight) * loss_att
         return {"loss": loss, "loss_att": loss_att, "loss_ctc": loss_ctc}
->>>>>>> fca1d764
 
     def _calc_att_loss(
         self,
@@ -131,26 +133,31 @@
         ys_pad: torch.Tensor,
         ys_pad_lens: torch.Tensor,
     ) -> Tuple[torch.Tensor, float]:
-        ys_in_pad, ys_out_pad = add_sos_eos(ys_pad, self.sos, self.eos,
-                                            self.ignore_id)
+        ys_in_pad, ys_out_pad = add_sos_eos(ys_pad, self.sos, self.eos, self.ignore_id)
         ys_in_lens = ys_pad_lens + 1
 
         # reverse the seq, used for right to left decoder
         r_ys_pad = reverse_pad_list(ys_pad, ys_pad_lens, float(self.ignore_id))
-        r_ys_in_pad, r_ys_out_pad = add_sos_eos(r_ys_pad, self.sos, self.eos,
-                                                self.ignore_id)
+        r_ys_in_pad, r_ys_out_pad = add_sos_eos(
+            r_ys_pad, self.sos, self.eos, self.ignore_id
+        )
         # 1. Forward decoder
-        decoder_out, r_decoder_out, _ = self.decoder(encoder_out, encoder_mask,
-                                                     ys_in_pad, ys_in_lens,
-                                                     r_ys_in_pad,
-                                                     self.reverse_weight)
+        decoder_out, r_decoder_out, _ = self.decoder(
+            encoder_out,
+            encoder_mask,
+            ys_in_pad,
+            ys_in_lens,
+            r_ys_in_pad,
+            self.reverse_weight,
+        )
         # 2. Compute attention loss
         loss_att = self.criterion_att(decoder_out, ys_out_pad)
         r_loss_att = torch.tensor(0.0)
         if self.reverse_weight > 0.0:
             r_loss_att = self.criterion_att(r_decoder_out, r_ys_out_pad)
-        loss_att = loss_att * (
-            1 - self.reverse_weight) + r_loss_att * self.reverse_weight
+        loss_att = (
+            loss_att * (1 - self.reverse_weight) + r_loss_att * self.reverse_weight
+        )
         acc_att = th_accuracy(
             decoder_out.view(-1, self.vocab_size),
             ys_out_pad,
@@ -172,14 +179,14 @@
             encoder_out, encoder_mask = self.encoder.forward_chunk_by_chunk(
                 speech,
                 decoding_chunk_size=decoding_chunk_size,
-                num_decoding_left_chunks=num_decoding_left_chunks
+                num_decoding_left_chunks=num_decoding_left_chunks,
             )  # (B, maxlen, encoder_dim)
         else:
             encoder_out, encoder_mask = self.encoder(
                 speech,
                 speech_lengths,
                 decoding_chunk_size=decoding_chunk_size,
-                num_decoding_left_chunks=num_decoding_left_chunks
+                num_decoding_left_chunks=num_decoding_left_chunks,
             )  # (B, maxlen, encoder_dim)
         return encoder_out, encoder_mask
 
@@ -192,7 +199,7 @@
         num_decoding_left_chunks: int = -1,
         simulate_streaming: bool = False,
     ) -> torch.Tensor:
-        """ Apply beam search on attention decoder
+        """Apply beam search on attention decoder
 
         Args:
             speech (torch.Tensor): (batch, max_len, feat_dim)
@@ -217,24 +224,35 @@
         # Let's assume B = batch_size and N = beam_size
         # 1. Encoder
         encoder_out, encoder_mask = self._forward_encoder(
-            speech, speech_lengths, decoding_chunk_size,
+            speech,
+            speech_lengths,
+            decoding_chunk_size,
             num_decoding_left_chunks,
-            simulate_streaming)  # (B, maxlen, encoder_dim)
+            simulate_streaming,
+        )  # (B, maxlen, encoder_dim)
         maxlen = encoder_out.size(1)
         encoder_dim = encoder_out.size(2)
         running_size = batch_size * beam_size
-        encoder_out = encoder_out.unsqueeze(1).repeat(1, beam_size, 1, 1).view(
-            running_size, maxlen, encoder_dim)  # (B*N, maxlen, encoder_dim)
-        encoder_mask = encoder_mask.unsqueeze(1).repeat(
-            1, beam_size, 1, 1).view(running_size, 1,
-                                     maxlen)  # (B*N, 1, max_len)
-
-        hyps = torch.ones([running_size, 1], dtype=torch.long,
-                          device=device).fill_(self.sos)  # (B*N, 1)
-        scores = torch.tensor([0.0] + [-float('inf')] * (beam_size - 1),
-                              dtype=torch.float)
-        scores = scores.to(device).repeat([batch_size]).unsqueeze(1).to(
-            device)  # (B*N, 1)
+        encoder_out = (
+            encoder_out.unsqueeze(1)
+            .repeat(1, beam_size, 1, 1)
+            .view(running_size, maxlen, encoder_dim)
+        )  # (B*N, maxlen, encoder_dim)
+        encoder_mask = (
+            encoder_mask.unsqueeze(1)
+            .repeat(1, beam_size, 1, 1)
+            .view(running_size, 1, maxlen)
+        )  # (B*N, 1, max_len)
+
+        hyps = torch.ones([running_size, 1], dtype=torch.long, device=device).fill_(
+            self.sos
+        )  # (B*N, 1)
+        scores = torch.tensor(
+            [0.0] + [-float("inf")] * (beam_size - 1), dtype=torch.float
+        )
+        scores = (
+            scores.to(device).repeat([batch_size]).unsqueeze(1).to(device)
+        )  # (B*N, 1)
         end_flag = torch.zeros_like(scores, dtype=torch.bool, device=device)
         cache: Optional[List[torch.Tensor]] = None
         # 2. Decoder forward step by step
@@ -243,11 +261,13 @@
             if end_flag.sum() == running_size:
                 break
             # 2.1 Forward decoder step
-            hyps_mask = subsequent_mask(i).unsqueeze(0).repeat(
-                running_size, 1, 1).to(device)  # (B*N, i, i)
+            hyps_mask = (
+                subsequent_mask(i).unsqueeze(0).repeat(running_size, 1, 1).to(device)
+            )  # (B*N, i, i)
             # logp: (B*N, vocab)
             logp, cache = self.decoder.forward_one_step(
-                encoder_out, encoder_mask, hyps, hyps_mask, cache)
+                encoder_out, encoder_mask, hyps, hyps_mask, cache
+            )
             # 2.2 First beam prune: select topk best prob at current time
             top_k_logp, top_k_index = logp.topk(beam_size)  # (B*N, N)
             top_k_logp = mask_finished_scores(top_k_logp, end_flag)
@@ -260,21 +280,25 @@
             # 2.4. Compute base index in top_k_index,
             # regard top_k_index as (B*N*N),regard offset_k_index as (B*N),
             # then find offset_k_index in top_k_index
-            base_k_index = torch.arange(batch_size, device=device).view(
-                -1, 1).repeat([1, beam_size])  # (B, N)
+            base_k_index = (
+                torch.arange(batch_size, device=device)
+                .view(-1, 1)
+                .repeat([1, beam_size])
+            )  # (B, N)
             base_k_index = base_k_index * beam_size * beam_size
-            best_k_index = base_k_index.view(-1) + offset_k_index.view(
-                -1)  # (B*N)
+            best_k_index = base_k_index.view(-1) + offset_k_index.view(-1)  # (B*N)
 
             # 2.5 Update best hyps
-            best_k_pred = torch.index_select(top_k_index.view(-1),
-                                             dim=-1,
-                                             index=best_k_index)  # (B*N)
+            best_k_pred = torch.index_select(
+                top_k_index.view(-1), dim=-1, index=best_k_index
+            )  # (B*N)
             best_hyps_index = best_k_index // beam_size
             last_best_k_hyps = torch.index_select(
-                hyps, dim=0, index=best_hyps_index)  # (B*N, i)
-            hyps = torch.cat((last_best_k_hyps, best_k_pred.view(-1, 1)),
-                             dim=1)  # (B*N, i+1)
+                hyps, dim=0, index=best_hyps_index
+            )  # (B*N, i)
+            hyps = torch.cat(
+                (last_best_k_hyps, best_k_pred.view(-1, 1)), dim=1
+            )  # (B*N, i+1)
 
             # 2.6 Update end flag
             end_flag = torch.eq(hyps[:, -1], self.eos).view(-1, 1)
@@ -283,8 +307,10 @@
         scores = scores.view(batch_size, beam_size)
         # TODO: length normalization
         best_scores, best_index = scores.max(dim=-1)
-        best_hyps_index = best_index + torch.arange(
-            batch_size, dtype=torch.long, device=device) * beam_size
+        best_hyps_index = (
+            best_index
+            + torch.arange(batch_size, dtype=torch.long, device=device) * beam_size
+        )
         best_hyps = torch.index_select(hyps, dim=0, index=best_hyps_index)
         best_hyps = best_hyps[:, 1:]
         return best_hyps, best_scores
@@ -297,7 +323,7 @@
         num_decoding_left_chunks: int = -1,
         simulate_streaming: bool = False,
     ) -> List[List[int]]:
-        """ Apply CTC greedy search
+        """Apply CTC greedy search
 
         Args:
             speech (torch.Tensor): (batch, max_len, feat_dim)
@@ -318,13 +344,15 @@
         batch_size = speech.shape[0]
         # Let's assume B = batch_size
         encoder_out, encoder_mask = self._forward_encoder(
-            speech, speech_lengths, decoding_chunk_size,
+            speech,
+            speech_lengths,
+            decoding_chunk_size,
             num_decoding_left_chunks,
-            simulate_streaming)  # (B, maxlen, encoder_dim)
+            simulate_streaming,
+        )  # (B, maxlen, encoder_dim)
         maxlen = encoder_out.size(1)
         encoder_out_lens = encoder_mask.squeeze(1).sum(1)
-        ctc_probs = self.ctc.log_softmax(
-            encoder_out)  # (B, maxlen, vocab_size)
+        ctc_probs = self.ctc.log_softmax(encoder_out)  # (B, maxlen, vocab_size)
         topk_prob, topk_index = ctc_probs.topk(1, dim=2)  # (B, maxlen, 1)
         topk_index = topk_index.view(batch_size, maxlen)  # (B, maxlen)
         mask = make_pad_mask(encoder_out_lens, maxlen)  # (B, maxlen)
@@ -343,7 +371,7 @@
         num_decoding_left_chunks: int = -1,
         simulate_streaming: bool = False,
     ) -> Tuple[List[List[int]], torch.Tensor]:
-        """ CTC prefix beam search inner implementation
+        """CTC prefix beam search inner implementation
 
         Args:
             speech (torch.Tensor): (batch, max_len, feat_dim)
@@ -370,20 +398,22 @@
         # Let's assume B = batch_size and N = beam_size
         # 1. Encoder forward and get CTC score
         encoder_out, encoder_mask = self._forward_encoder(
-            speech, speech_lengths, decoding_chunk_size,
+            speech,
+            speech_lengths,
+            decoding_chunk_size,
             num_decoding_left_chunks,
-            simulate_streaming)  # (B, maxlen, encoder_dim)
+            simulate_streaming,
+        )  # (B, maxlen, encoder_dim)
         maxlen = encoder_out.size(1)
-        ctc_probs = self.ctc.log_softmax(
-            encoder_out)  # (1, maxlen, vocab_size)
+        ctc_probs = self.ctc.log_softmax(encoder_out)  # (1, maxlen, vocab_size)
         ctc_probs = ctc_probs.squeeze(0)
         # cur_hyps: (prefix, (blank_ending_score, none_blank_ending_score))
-        cur_hyps = [(tuple(), (0.0, -float('inf')))]
+        cur_hyps = [(tuple(), (0.0, -float("inf")))]
         # 2. CTC beam search step by step
         for t in range(0, maxlen):
             logp = ctc_probs[t]  # (vocab_size,)
             # key: prefix, value (pb, pnb), default value(-inf, -inf)
-            next_hyps = defaultdict(lambda: (-float('inf'), -float('inf')))
+            next_hyps = defaultdict(lambda: (-float("inf"), -float("inf")))
             # 2.1 First beam prune: select topk best
             top_k_logp, top_k_index = logp.topk(beam_size)  # (beam_size,)
             for s in top_k_index:
@@ -401,20 +431,20 @@
                         n_pnb = log_add([n_pnb, pnb + ps])
                         next_hyps[prefix] = (n_pb, n_pnb)
                         # Update *s-s -> *ss, - is for blank
-                        n_prefix = prefix + (s, )
+                        n_prefix = prefix + (s,)
                         n_pb, n_pnb = next_hyps[n_prefix]
                         n_pnb = log_add([n_pnb, pb + ps])
                         next_hyps[n_prefix] = (n_pb, n_pnb)
                     else:
-                        n_prefix = prefix + (s, )
+                        n_prefix = prefix + (s,)
                         n_pb, n_pnb = next_hyps[n_prefix]
                         n_pnb = log_add([n_pnb, pb + ps, pnb + ps])
                         next_hyps[n_prefix] = (n_pb, n_pnb)
 
             # 2.2 Second beam prune
-            next_hyps = sorted(next_hyps.items(),
-                               key=lambda x: log_add(list(x[1])),
-                               reverse=True)
+            next_hyps = sorted(
+                next_hyps.items(), key=lambda x: log_add(list(x[1])), reverse=True
+            )
             cur_hyps = next_hyps[:beam_size]
         hyps = [(y[0], log_add([y[1][0], y[1][1]])) for y in cur_hyps]
         return hyps, encoder_out
@@ -428,7 +458,7 @@
         num_decoding_left_chunks: int = -1,
         simulate_streaming: bool = False,
     ) -> List[int]:
-        """ Apply CTC prefix beam search
+        """Apply CTC prefix beam search
 
         Args:
             speech (torch.Tensor): (batch, max_len, feat_dim)
@@ -445,10 +475,14 @@
         Returns:
             List[int]: CTC prefix beam search nbest results
         """
-        hyps, _ = self._ctc_prefix_beam_search(speech, speech_lengths,
-                                               beam_size, decoding_chunk_size,
-                                               num_decoding_left_chunks,
-                                               simulate_streaming)
+        hyps, _ = self._ctc_prefix_beam_search(
+            speech,
+            speech_lengths,
+            beam_size,
+            decoding_chunk_size,
+            num_decoding_left_chunks,
+            simulate_streaming,
+        )
         return hyps[0]
 
     def attention_rescoring(
@@ -462,7 +496,7 @@
         simulate_streaming: bool = False,
         reverse_weight: float = 0.0,
     ) -> List[int]:
-        """ Apply attention rescoring decoding, CTC prefix beam search
+        """Apply attention rescoring decoding, CTC prefix beam search
             is applied first to get nbest, then we resoring the nbest on
             attention decoder with corresponding encoder out
 
@@ -487,40 +521,43 @@
         assert decoding_chunk_size != 0
         if reverse_weight > 0.0:
             # decoder should be a bitransformer decoder if reverse_weight > 0.0
-            assert hasattr(self.decoder, 'right_decoder')
+            assert hasattr(self.decoder, "right_decoder")
         device = speech.device
         batch_size = speech.shape[0]
         # For attention rescoring we only support batch_size=1
         assert batch_size == 1
         # encoder_out: (1, maxlen, encoder_dim), len(hyps) = beam_size
         hyps, encoder_out = self._ctc_prefix_beam_search(
-            speech, speech_lengths, beam_size, decoding_chunk_size,
-            num_decoding_left_chunks, simulate_streaming)
+            speech,
+            speech_lengths,
+            beam_size,
+            decoding_chunk_size,
+            num_decoding_left_chunks,
+            simulate_streaming,
+        )
 
         assert len(hyps) == beam_size
-        hyps_pad = pad_sequence([
-            torch.tensor(hyp[0], device=device, dtype=torch.long)
-            for hyp in hyps
-        ], True, self.ignore_id)  # (beam_size, max_hyps_len)
+        hyps_pad = pad_sequence(
+            [torch.tensor(hyp[0], device=device, dtype=torch.long) for hyp in hyps],
+            True,
+            self.ignore_id,
+        )  # (beam_size, max_hyps_len)
         ori_hyps_pad = hyps_pad
-        hyps_lens = torch.tensor([len(hyp[0]) for hyp in hyps],
-                                 device=device,
-                                 dtype=torch.long)  # (beam_size,)
+        hyps_lens = torch.tensor(
+            [len(hyp[0]) for hyp in hyps], device=device, dtype=torch.long
+        )  # (beam_size,)
         hyps_pad, _ = add_sos_eos(hyps_pad, self.sos, self.eos, self.ignore_id)
         hyps_lens = hyps_lens + 1  # Add <sos> at begining
         encoder_out = encoder_out.repeat(beam_size, 1, 1)
-        encoder_mask = torch.ones(beam_size,
-                                  1,
-                                  encoder_out.size(1),
-                                  dtype=torch.bool,
-                                  device=device)
+        encoder_mask = torch.ones(
+            beam_size, 1, encoder_out.size(1), dtype=torch.bool, device=device
+        )
         # used for right to left decoder
         r_hyps_pad = reverse_pad_list(ori_hyps_pad, hyps_lens, self.ignore_id)
-        r_hyps_pad, _ = add_sos_eos(r_hyps_pad, self.sos, self.eos,
-                                    self.ignore_id)
+        r_hyps_pad, _ = add_sos_eos(r_hyps_pad, self.sos, self.eos, self.ignore_id)
         decoder_out, r_decoder_out, _ = self.decoder(
-            encoder_out, encoder_mask, hyps_pad, hyps_lens, r_hyps_pad,
-            reverse_weight)  # (beam_size, max_hyps_len, vocab_size)
+            encoder_out, encoder_mask, hyps_pad, hyps_lens, r_hyps_pad, reverse_weight
+        )  # (beam_size, max_hyps_len, vocab_size)
         decoder_out = torch.nn.functional.log_softmax(decoder_out, dim=-1)
         decoder_out = decoder_out.cpu().numpy()
         # r_decoder_out will be 0.0, if reverse_weight is 0.0 or decoder is a
@@ -528,7 +565,7 @@
         r_decoder_out = torch.nn.functional.log_softmax(r_decoder_out, dim=-1)
         r_decoder_out = r_decoder_out.cpu().numpy()
         # Only use decoder score for rescoring
-        best_score = -float('inf')
+        best_score = -float("inf")
         best_index = 0
         for i, hyp in enumerate(hyps):
             score = 0.0
@@ -551,27 +588,24 @@
 
     @torch.jit.export
     def subsampling_rate(self) -> int:
-        """ Export interface for c++ call, return subsampling_rate of the
-            model
+        """Export interface for c++ call, return subsampling_rate of the
+        model
         """
         return self.encoder.embed.subsampling_rate
 
     @torch.jit.export
     def right_context(self) -> int:
-        """ Export interface for c++ call, return right_context of the model
-        """
+        """Export interface for c++ call, return right_context of the model"""
         return self.encoder.embed.right_context
 
     @torch.jit.export
     def sos_symbol(self) -> int:
-        """ Export interface for c++ call, return sos symbol id of the model
-        """
+        """Export interface for c++ call, return sos symbol id of the model"""
         return self.sos
 
     @torch.jit.export
     def eos_symbol(self) -> int:
-        """ Export interface for c++ call, return eos symbol id of the model
-        """
+        """Export interface for c++ call, return eos symbol id of the model"""
         return self.eos
 
     @torch.jit.export
@@ -614,12 +648,13 @@
                 same shape as the original cnn_cache.
 
         """
-        return self.encoder.forward_chunk(xs, offset, required_cache_size,
-                                          att_cache, cnn_cache)
+        return self.encoder.forward_chunk(
+            xs, offset, required_cache_size, att_cache, cnn_cache
+        )
 
     @torch.jit.export
     def ctc_activation(self, xs: torch.Tensor) -> torch.Tensor:
-        """ Export interface for c++ call, apply linear transform and log
+        """Export interface for c++ call, apply linear transform and log
             softmax before ctc
         Args:
             xs (torch.Tensor): encoder output
@@ -636,7 +671,7 @@
         Returns:
             torch.Tensor: decoder output
         """
-        if hasattr(self.decoder, 'right_decoder'):
+        if hasattr(self.decoder, "right_decoder"):
             return True
         else:
             return False
@@ -649,7 +684,7 @@
         encoder_out: torch.Tensor,
         reverse_weight: float = 0,
     ) -> Tuple[torch.Tensor, torch.Tensor]:
-        """ Export interface for c++ call, forward decoder with multiple
+        """Export interface for c++ call, forward decoder with multiple
             hypothesis from ctc prefix beam search and one encoder output
         Args:
             hyps (torch.Tensor): hyps from ctc prefix beam search, already
@@ -668,11 +703,13 @@
         num_hyps = hyps.size(0)
         assert hyps_lens.size(0) == num_hyps
         encoder_out = encoder_out.repeat(num_hyps, 1, 1)
-        encoder_mask = torch.ones(num_hyps,
-                                  1,
-                                  encoder_out.size(1),
-                                  dtype=torch.bool,
-                                  device=encoder_out.device)
+        encoder_mask = torch.ones(
+            num_hyps,
+            1,
+            encoder_out.size(1),
+            dtype=torch.bool,
+            device=encoder_out.device,
+        )
 
         # input for right to left decoder
         # this hyps_lens has count <sos> token, we need minus it.
@@ -728,59 +765,12 @@
         #   >>>         [sos, 2, eos, eos]])
 
         decoder_out, r_decoder_out, _ = self.decoder(
-            encoder_out, encoder_mask, hyps, hyps_lens, r_hyps,
-            reverse_weight)  # (num_hyps, max_hyps_len, vocab_size)
+            encoder_out, encoder_mask, hyps, hyps_lens, r_hyps, reverse_weight
+        )  # (num_hyps, max_hyps_len, vocab_size)
         decoder_out = torch.nn.functional.log_softmax(decoder_out, dim=-1)
 
         # right to left decoder may be not used during decoding process,
         # which depends on reverse_weight param.
         # r_dccoder_out will be 0.0, if reverse_weight is 0.0
         r_decoder_out = torch.nn.functional.log_softmax(r_decoder_out, dim=-1)
-<<<<<<< HEAD
-        return decoder_out, r_decoder_out
-
-
-def init_asr_model(configs):
-    # change the global cmvn to a single LayerNorm layer
-    if configs['cmvn_file'] is not None:
-        mean, istd = load_cmvn(configs['cmvn_file'], configs['is_json_cmvn'])
-        global_cmvn = GlobalCMVN(
-            torch.from_numpy(mean).float(),
-            torch.from_numpy(istd).float())
-    else:
-        global_cmvn = None
-
-    input_dim = configs['input_dim']
-    vocab_size = configs['output_dim']
-
-    encoder_type = configs.get('encoder', 'conformer')
-    decoder_type = configs.get('decoder', 'bitransformer')
-
-    if encoder_type == 'conformer':
-        encoder = ConformerEncoder(input_dim,
-                                   global_cmvn=global_cmvn,
-                                   **configs['encoder_conf'])
-    else:
-        encoder = TransformerEncoder(input_dim,
-                                     global_cmvn=global_cmvn,
-                                     **configs['encoder_conf'])
-    if decoder_type == 'transformer':
-        decoder = TransformerDecoder(vocab_size, encoder.output_size(),
-                                     **configs['decoder_conf'])
-    else:
-        assert 0.0 < configs['model_conf']['reverse_weight'] < 1.0
-        assert configs['decoder_conf']['r_num_blocks'] > 0
-        decoder = BiTransformerDecoder(vocab_size, encoder.output_size(),
-                                       **configs['decoder_conf'])
-    ctc = CTC(vocab_size, encoder.output_size())
-    model = ASRModel(
-        vocab_size=vocab_size,
-        encoder=encoder,
-        decoder=decoder,
-        ctc=ctc,
-        **configs['model_conf'],
-    )
-    return model
-=======
-        return decoder_out, r_decoder_out
->>>>>>> fca1d764
+        return decoder_out, r_decoder_out