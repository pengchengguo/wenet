--- conflicted
+++ resolved
@@ -124,16 +124,7 @@
         )
 
         self.normalize_before = normalize_before
-<<<<<<< HEAD
-        self.after_norm = torch.nn.LayerNorm(output_size, eps=1e-12)
-        
-        self.normalize_feat = normalize_feat
-        if normalize_feat:
-            self.feat_norm = torch.nn.LayerNorm(input_size, eps=1e-12)
-
-=======
         self.after_norm = torch.nn.LayerNorm(output_size, eps=1e-5)
->>>>>>> fca1d764
         self.static_chunk_size = static_chunk_size
         self.use_dynamic_chunk = use_dynamic_chunk
         self.use_dynamic_left_chunk = use_dynamic_left_chunk
@@ -176,12 +167,15 @@
             xs = self.feat_norm(xs)
         xs, pos_emb, masks = self.embed(xs, masks)
         mask_pad = masks  # (B, 1, T/subsample_rate)
-        chunk_masks = add_optional_chunk_mask(xs, masks,
-                                              self.use_dynamic_chunk,
-                                              self.use_dynamic_left_chunk,
-                                              decoding_chunk_size,
-                                              self.static_chunk_size,
-                                              num_decoding_left_chunks)
+        chunk_masks = add_optional_chunk_mask(
+            xs,
+            masks,
+            self.use_dynamic_chunk,
+            self.use_dynamic_left_chunk,
+            decoding_chunk_size,
+            self.static_chunk_size,
+            num_decoding_left_chunks,
+        )
         for layer in self.encoders:
             xs, chunk_masks, _, _ = layer(xs, chunk_masks, pos_emb, mask_pad)
         if self.normalize_before:
@@ -232,10 +226,7 @@
         """
         assert xs.size(0) == 1
         # tmp_masks is just for interface compatibility
-        tmp_masks = torch.ones(1,
-                               xs.size(1),
-                               device=xs.device,
-                               dtype=torch.bool)
+        tmp_masks = torch.ones(1, xs.size(1), device=xs.device, dtype=torch.bool)
         tmp_masks = tmp_masks.unsqueeze(1)
         if self.global_cmvn is not None:
             xs = self.global_cmvn(xs)
@@ -246,7 +237,8 @@
         chunk_size = xs.size(1)
         attention_key_size = cache_t1 + chunk_size
         pos_emb = self.embed.position_encoding(
-            offset=offset - cache_t1, size=attention_key_size)
+            offset=offset - cache_t1, size=attention_key_size
+        )
         if required_cache_size < 0:
             next_cache_start = 0
         elif required_cache_size == 0:
@@ -260,9 +252,11 @@
             #   shape(att_cache[i:i + 1]) is (1, head, cache_t1, d_k * 2),
             #   shape(cnn_cache[i])       is (b=1, hidden-dim, cache_t2)
             xs, _, new_att_cache, new_cnn_cache = layer(
-                xs, att_mask, pos_emb,
-                att_cache=att_cache[i:i + 1] if elayers > 0 else att_cache,
-                cnn_cache=cnn_cache[i] if cnn_cache.size(0) > 0 else cnn_cache
+                xs,
+                att_mask,
+                pos_emb,
+                att_cache=att_cache[i : i + 1] if elayers > 0 else att_cache,
+                cnn_cache=cnn_cache[i] if cnn_cache.size(0) > 0 else cnn_cache,
             )
             # NOTE(xcsong): After layer.forward
             #   shape(new_att_cache) is (1, head, attention_key_size, d_k * 2),
@@ -286,7 +280,7 @@
         decoding_chunk_size: int,
         num_decoding_left_chunks: int = -1,
     ) -> Tuple[torch.Tensor, torch.Tensor]:
-        """ Forward input chunk by chunk with chunk_size like a streaming
+        """Forward input chunk by chunk with chunk_size like a streaming
             fashion
 
         Here we should pay special attention to computation cache in the
@@ -331,7 +325,8 @@
             end = min(cur + decoding_window, num_frames)
             chunk_xs = xs[:, cur:end, :]
             (y, att_cache, cnn_cache) = self.forward_chunk(
-                chunk_xs, offset, required_cache_size, att_cache, cnn_cache)
+                chunk_xs, offset, required_cache_size, att_cache, cnn_cache
+            )
             outputs.append(y)
             offset += y.size(1)
         ys = torch.cat(outputs, 1)
@@ -341,6 +336,7 @@
 
 class TransformerEncoder(BaseEncoder):
     """Transformer encoder module."""
+
     def __init__(
         self,
         input_size: int,
@@ -361,30 +357,50 @@
         global_cmvn: torch.nn.Module = None,
         use_dynamic_left_chunk: bool = False,
     ):
-        """ Construct TransformerEncoder
+        """Construct TransformerEncoder
 
         See Encoder for the meaning of each parameter.
         """
         assert check_argument_types()
-        super().__init__(input_size, output_size, attention_heads,
-                         linear_units, num_blocks, dropout_rate,
-                         positional_dropout_rate, attention_dropout_rate,
-                         input_layer, pos_enc_layer_type, normalize_before, normalize_feat,
-                         concat_after, static_chunk_size, use_dynamic_chunk,
-                         global_cmvn, use_dynamic_left_chunk)
-        self.encoders = torch.nn.ModuleList([
-            TransformerEncoderLayer(
-                output_size,
-                MultiHeadedAttention(attention_heads, output_size,
-                                     attention_dropout_rate),
-                PositionwiseFeedForward(output_size, linear_units,
-                                        dropout_rate), dropout_rate,
-                normalize_before, concat_after) for _ in range(num_blocks)
-        ])
+        super().__init__(
+            input_size,
+            output_size,
+            attention_heads,
+            linear_units,
+            num_blocks,
+            dropout_rate,
+            positional_dropout_rate,
+            attention_dropout_rate,
+            input_layer,
+            pos_enc_layer_type,
+            normalize_before,
+            normalize_feat,
+            concat_after,
+            static_chunk_size,
+            use_dynamic_chunk,
+            global_cmvn,
+            use_dynamic_left_chunk,
+        )
+        self.encoders = torch.nn.ModuleList(
+            [
+                TransformerEncoderLayer(
+                    output_size,
+                    MultiHeadedAttention(
+                        attention_heads, output_size, attention_dropout_rate
+                    ),
+                    PositionwiseFeedForward(output_size, linear_units, dropout_rate),
+                    dropout_rate,
+                    normalize_before,
+                    concat_after,
+                )
+                for _ in range(num_blocks)
+            ]
+        )
 
 
 class ConformerEncoder(BaseEncoder):
     """Conformer encoder module."""
+
     def __init__(
         self,
         input_size: int,
@@ -430,12 +446,25 @@
             causal (bool): whether to use causal convolution or not.
         """
         assert check_argument_types()
-        super().__init__(input_size, output_size, attention_heads,
-                         linear_units, num_blocks, dropout_rate,
-                         positional_dropout_rate, attention_dropout_rate,
-                         input_layer, pos_enc_layer_type, normalize_before, normalize_feat,
-                         concat_after, static_chunk_size, use_dynamic_chunk,
-                         global_cmvn, use_dynamic_left_chunk)
+        super().__init__(
+            input_size,
+            output_size,
+            attention_heads,
+            linear_units,
+            num_blocks,
+            dropout_rate,
+            positional_dropout_rate,
+            attention_dropout_rate,
+            input_layer,
+            pos_enc_layer_type,
+            normalize_before,
+            normalize_feat,
+            concat_after,
+            static_chunk_size,
+            use_dynamic_chunk,
+            global_cmvn,
+            use_dynamic_left_chunk,
+        )
         activation = get_activation(activation_type)
 
         # self-attention module definition
@@ -458,20 +487,30 @@
         )
         # convolution module definition
         convolution_layer = ConvolutionModule
-        convolution_layer_args = (output_size, cnn_module_kernel, activation,
-                                  cnn_module_norm, causal)
-
-        self.encoders = torch.nn.ModuleList([
-            ConformerEncoderLayer(
-                output_size,
-                encoder_selfattn_layer(*encoder_selfattn_layer_args),
-                positionwise_layer(*positionwise_layer_args),
-                positionwise_layer(
-                    *positionwise_layer_args) if macaron_style else None,
-                convolution_layer(
-                    *convolution_layer_args) if use_cnn_module else None,
-                dropout_rate,
-                normalize_before,
-                concat_after,
-            ) for _ in range(num_blocks)
-        ])+        convolution_layer_args = (
+            output_size,
+            cnn_module_kernel,
+            activation,
+            cnn_module_norm,
+            causal,
+        )
+
+        self.encoders = torch.nn.ModuleList(
+            [
+                ConformerEncoderLayer(
+                    output_size,
+                    encoder_selfattn_layer(*encoder_selfattn_layer_args),
+                    positionwise_layer(*positionwise_layer_args),
+                    positionwise_layer(*positionwise_layer_args)
+                    if macaron_style
+                    else None,
+                    convolution_layer(*convolution_layer_args)
+                    if use_cnn_module
+                    else None,
+                    dropout_rate,
+                    normalize_before,
+                    concat_after,
+                )
+                for _ in range(num_blocks)
+            ]
+        )